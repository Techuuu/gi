--- conflicted
+++ resolved
@@ -78,7 +78,6 @@
 		tv.Spacing = gi.StdDialogVSpaceUnits
 		s.SetStretchMax()
 	})
-<<<<<<< HEAD
 }
 
 func (tv *TableView) OnChildAdded(child ki.Ki) {
@@ -143,65 +142,6 @@
 			w.(*gi.Button).SetType(gi.ButtonAction)
 		})
 	}
-=======
-	tv.OnWidgetAdded(func(w gi.Widget) {
-		switch w.PathFrom(tv.This()) {
-		case "frame": // slice frame
-			sf := w.(*gi.Frame)
-			sf.Lay = gi.LayoutVert
-			sf.Style(func(s *styles.Style) {
-				s.SetMinPrefWidth(units.Ch(20))
-				s.Overflow = styles.OverflowScroll // this still gives it true size during PrefSize
-				s.SetStretchMax()                  // for this to work, ALL layers above need it too
-				s.Border.Style.Set(styles.BorderNone)
-				s.Margin.Set()
-				s.Padding.Set()
-			})
-		case "header": // slice header
-			sh := w.(*gi.Toolbar)
-			sh.Lay = gi.LayoutHoriz
-			sh.Style(func(s *styles.Style) {
-				sh.Spacing.SetDp(0)
-				s.Overflow = styles.OverflowHidden // no scrollbars!
-			})
-		case "grid-lay": // grid layout
-			gl := w.(*gi.Layout)
-			gl.Lay = gi.LayoutHoriz
-			w.Style(func(s *styles.Style) {
-				gl.SetStretchMax() // for this to work, ALL layers above need it too
-			})
-		case "grid-lay/grid": // slice grid
-			sg := w.(*gi.Frame)
-			sg.Lay = gi.LayoutGrid
-			sg.Stripes = gi.RowStripes
-			sg.Style(func(s *styles.Style) {
-				// this causes everything to get off, especially resizing: not taking it into account presumably:
-				// sg.Spacing = gi.StdDialogVSpaceUnits
-
-				nWidgPerRow, _ := tv.RowWidgetNs()
-				s.Columns = nWidgPerRow
-				s.SetMinPrefHeight(units.Em(6))
-				s.SetStretchMax()                  // for this to work, ALL layers above need it too
-				s.Overflow = styles.OverflowScroll // this still gives it true size during PrefSize
-			})
-		}
-		// STYTODO: set header sizes here (see LayoutHeader)
-		// if _, ok := w.(*gi.Label); ok && w.Parent().Name() == "header" {
-		// 	w.Style(func(s *styles.Style) {
-		// 		spc := tv.SliceHeader().Spacing.Dots
-		// 		ip, _ := w.IndexInParent()
-		// 		s.SetMinPrefWidth(units.Dot())
-		// 	})
-		// }
-		if w.Parent().Name() == "grid" && strings.HasPrefix(w.Name(), "index-") {
-			w.Style(func(s *styles.Style) {
-				s.MinWidth.SetEm(1.5)
-				s.Padding.Right.SetDp(4)
-				s.Text.Align = styles.AlignRight
-			})
-		}
-	})
->>>>>>> 031ae571
 }
 
 // SetSlice sets the source slice that we are viewing -- rebuilds the children
